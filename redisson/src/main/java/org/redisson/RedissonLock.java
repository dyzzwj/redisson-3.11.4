/**
 * Copyright (c) 2013-2019 Nikita Koksharov
 *
 * Licensed under the Apache License, Version 2.0 (the "License");
 * you may not use this file except in compliance with the License.
 * You may obtain a copy of the License at
 *
 *    http://www.apache.org/licenses/LICENSE-2.0
 *
 * Unless required by applicable law or agreed to in writing, software
 * distributed under the License is distributed on an "AS IS" BASIS,
 * WITHOUT WARRANTIES OR CONDITIONS OF ANY KIND, either express or implied.
 * See the License for the specific language governing permissions and
 * limitations under the License.
 */
package org.redisson;

import java.util.Arrays;
import java.util.Collections;
import java.util.LinkedHashMap;
import java.util.Map;
import java.util.concurrent.ConcurrentHashMap;
import java.util.concurrent.ConcurrentMap;
import java.util.concurrent.TimeUnit;
import java.util.concurrent.atomic.AtomicBoolean;
import java.util.concurrent.atomic.AtomicLong;
import java.util.concurrent.atomic.AtomicReference;
import java.util.concurrent.locks.Condition;

import org.redisson.api.RFuture;
import org.redisson.api.RLock;
import org.redisson.client.RedisException;
import org.redisson.client.codec.LongCodec;
import org.redisson.client.protocol.RedisCommand;
import org.redisson.client.protocol.RedisCommand.ValueType;
import org.redisson.client.protocol.RedisCommands;
import org.redisson.client.protocol.RedisStrictCommand;
import org.redisson.client.protocol.convertor.IntegerReplayConvertor;
import org.redisson.command.CommandAsyncExecutor;
import org.redisson.misc.RPromise;
import org.redisson.misc.RedissonPromise;
import org.redisson.pubsub.LockPubSub;
import org.slf4j.Logger;
import org.slf4j.LoggerFactory;

import io.netty.util.Timeout;
import io.netty.util.TimerTask;

/**
 * Distributed implementation of {@link java.util.concurrent.locks.Lock}
 * Implements reentrant lock.<br>
 * Lock will be removed automatically if client disconnects.
 * <p>
 * Implements a <b>non-fair</b> locking so doesn't guarantees an acquire order.
 *
 * @author Nikita Koksharov
 *
 */
public class RedissonLock extends RedissonExpirable implements RLock {

    public static class ExpirationEntry {
        
        private final Map<Long, Integer> threadIds = new LinkedHashMap<>();
        private volatile Timeout timeout;
        
        public ExpirationEntry() {
            super();
        }
        
        public void addThreadId(long threadId) {
            Integer counter = threadIds.get(threadId);
            if (counter == null) {
                counter = 1;
            } else {
                counter++;
            }
            threadIds.put(threadId, counter);
        }
        public boolean hasNoThreads() {
            return threadIds.isEmpty();
        }
        public Long getFirstThreadId() {
            if (threadIds.isEmpty()) {
                return null;
            }
            return threadIds.keySet().iterator().next();
        }
        public void removeThreadId(long threadId) {
            Integer counter = threadIds.get(threadId);
            if (counter == null) {
                return;
            }
            counter--;
            if (counter == 0) {
                threadIds.remove(threadId);
            } else {
                threadIds.put(threadId, counter);
            }
        }
        
        
        public void setTimeout(Timeout timeout) {
            this.timeout = timeout;
        }
        public Timeout getTimeout() {
            return timeout;
        }
        
    }
    
    private static final Logger log = LoggerFactory.getLogger(RedissonLock.class);
    
    private static final ConcurrentMap<String, ExpirationEntry> EXPIRATION_RENEWAL_MAP = new ConcurrentHashMap<>();
    protected long internalLockLeaseTime;

    final String id;
    final String entryName;

    protected final LockPubSub pubSub;

    final CommandAsyncExecutor commandExecutor;

    public RedissonLock(CommandAsyncExecutor commandExecutor, String name) {
        //调用父类的构造方法 里面没有重要的操作，加入了一个序列化codec，设置了一下树形
        super(commandExecutor, name);
        this.commandExecutor = commandExecutor;
        //随机uuid
        this.id = commandExecutor.getConnectionManager().getId();
        //看门狗watchdog 的租约时间，这个比较重要，因为设计到lock 的续约 与 故障的自动释放锁
        //这里面有一个比较好的设计思想
        //默认30
        this.internalLockLeaseTime = commandExecutor.getConnectionManager().getCfg().getLockWatchdogTimeout();
        this.entryName = id + ":" + name;
        this.pubSub = commandExecutor.getConnectionManager().getSubscribeService().getLockPubSub();
    }

    protected String getEntryName() {
        return entryName;
    }

    String getChannelName() {
        return prefixName("redisson_lock__channel", getName());
    }

    protected String getLockName(long threadId) {
        return id + ":" + threadId;
    }

    @Override
    public void lock() {
        try {
            lock(-1, null, false);
        } catch (InterruptedException e) {
            throw new IllegalStateException();
        }
    }

    @Override
    public void lock(long leaseTime, TimeUnit unit) {
        try {
            lock(leaseTime, unit, false);
        } catch (InterruptedException e) {
            throw new IllegalStateException();
        }
    }


    @Override
    public void lockInterruptibly() throws InterruptedException {
        lock(-1, null, true);
    }

    @Override
    public void lockInterruptibly(long leaseTime, TimeUnit unit) throws InterruptedException {
        lock(leaseTime, unit, true);
    }

    /**
     * 阻塞的获取锁
     * @param leaseTime  加锁以后leaseTime秒钟自动解锁  -1表示不会自动解锁 需要收到解锁
     * @param unit
     * @param interruptibly
     * @throws InterruptedException
     */
    private void lock(long leaseTime, TimeUnit unit, boolean interruptibly) throws InterruptedException {

        //线程id
        long threadId = Thread.currentThread().getId();
        /**
         * 尝试获取锁并返回其他线程持有锁的剩余失效时间
         * 返回Null代表获取锁成功 非null代表获取锁失败 值代表其他线程持有锁的剩余失效时间
         */
        Long ttl = tryAcquire(leaseTime, unit, threadId);
        // 如果返回的失效时间为空，表示锁获取成功(后面看tryAcquire可以知道)
        if (ttl == null) {
            return;
        }

        //加锁失败
        // 使用redis->subscribe订阅channel，用于监听回调处理  释放锁时会发布事件 通知等待锁的线程
        RFuture<RedissonLockEntry> future = subscribe(threadId);
        commandExecutor.syncSubscription(future);

        // 获锁失败，则使用while循环不断获取锁的剩余过期时间ttl，然后指定Park的时间为ttl，不断循环判断
        try {
            while (true) {

                ttl = tryAcquire(leaseTime, unit, threadId);
                // lock acquired
                //获取锁成功
                if (ttl == null) {
                    break;
                }

                // waiting for message
                //锁的过期时间为ttl 其他线程持有锁的过期时间为ttl 当前线程就等ttl时长 再去获取锁
                if (ttl >= 0) {
                    try {
                        //Semaphore.tryAcquire() 信号量为0 等待ttl时长
                        getEntry(threadId).getLatch().tryAcquire(ttl, TimeUnit.MILLISECONDS);
                    } catch (InterruptedException e) {
                        if (interruptibly) {
                            throw e;
                        }
                        getEntry(threadId).getLatch().tryAcquire(ttl, TimeUnit.MILLISECONDS);
                    }
                } else {
                    if (interruptibly) {
                        getEntry(threadId).getLatch().acquire();
                    } else {
                        getEntry(threadId).getLatch().acquireUninterruptibly();
                    }
                }
            }
        } finally {
            unsubscribe(future, threadId);
        }
//        get(lockAsync(leaseTime, unit));
    }

    /**
     * 返回Null代表加锁成功 返回Long代表锁的过期时间
     * @param leaseTime
     * @param unit
     * @param threadId
     * @return
     */
    private Long tryAcquire(long leaseTime, TimeUnit unit, long threadId) {
        return get(tryAcquireAsync(leaseTime, unit, threadId));
    }
    
    private RFuture<Boolean> tryAcquireOnceAsync(long leaseTime, TimeUnit unit, long threadId) {
        if (leaseTime != -1) {
            return tryLockInnerAsync(leaseTime, unit, threadId, RedisCommands.EVAL_NULL_BOOLEAN);
        }
        RFuture<Boolean> ttlRemainingFuture = tryLockInnerAsync(commandExecutor.getConnectionManager().getCfg().getLockWatchdogTimeout(), TimeUnit.MILLISECONDS, threadId, RedisCommands.EVAL_NULL_BOOLEAN);
        ttlRemainingFuture.onComplete((ttlRemaining, e) -> {
            if (e != null) {
                return;
            }

            // lock acquired
            if (ttlRemaining) {
                scheduleExpirationRenewal(threadId);
            }
        });
        return ttlRemainingFuture;
    }

    // 参数1 leaseTime：锁的失效时间(从开始获取锁时计时)
    // 参数2 unit：时间单位
    // 参数3：线程id
    private <T> RFuture<Long> tryAcquireAsync(long leaseTime, TimeUnit unit, long threadId) {

        //Redisson 看门狗（Watchdog）在指定加锁时间(非-1)时，是不会对锁时间自动续租的。
        if (leaseTime != -1) {
            //设置了锁的失效时间
            /**
             * 非公平锁（默认） -> RedissonLock#tryLockInnerAsync()
             * 公平锁 ->  RedissonFairLock#tryLockInnerAsync()
             * 读锁 -> RedissonReadLock#tryLockInnerAsync()
             * 写锁 -> RedissonWriteLock#tryLockInnerAsync()
             */
            return tryLockInnerAsync(leaseTime, unit, threadId, RedisCommands.EVAL_LONG);
        }
        //当leaseTime为-1时启用watchdog 即没有指定锁的失效时间

        //没有设置锁的超时时间 超时时间默认为30s  commandExecutor.getConnectionManager().getCfg().getLockWatchdogTimeout()
        RFuture<Long> ttlRemainingFuture = tryLockInnerAsync(commandExecutor.getConnectionManager().getCfg().getLockWatchdogTimeout(), TimeUnit.MILLISECONDS, threadId, RedisCommands.EVAL_LONG);
        ttlRemainingFuture.onComplete((ttlRemaining, e) -> {
            if (e != null) {
                return;
            }

            // lock acquired
            //获取锁成功 进行续期
            if (ttlRemaining == null) {
                //续期
                scheduleExpirationRenewal(threadId);
            }
        });
        return ttlRemainingFuture;
    }

    @Override
    public boolean tryLock() {
        return get(tryLockAsync());
    }

    private void renewExpiration() {
        ExpirationEntry ee = EXPIRATION_RENEWAL_MAP.get(getEntryName());
        if (ee == null) {
            return;
        }
        
        Timeout task = commandExecutor.getConnectionManager().newTimeout(new TimerTask() {
            @Override
            public void run(Timeout timeout) throws Exception {
                ExpirationEntry ent = EXPIRATION_RENEWAL_MAP.get(getEntryName());
                if (ent == null) {
                    return;
                }
                //取第一个线程
                Long threadId = ent.getFirstThreadId();
                if (threadId == null) {
                    return;
                }
                //Lua脚本延期锁的过期时间
                RFuture<Boolean> future = renewExpirationAsync(threadId);
                future.onComplete((res, e) -> {
                    if (e != null) {
                        log.error("Can't update lock " + getName() + " expiration", e);
                        return;
                    }
                    //延期成功
                    if (res) {
                        // 当续租成功之后，重新调用 renewExpiration 自己，从而达到持续续租的目的
                        renewExpiration();
                    }
                });
            }
            //默认每隔10s检查一次
        }, internalLockLeaseTime / 3, TimeUnit.MILLISECONDS);
        
        ee.setTimeout(task);
    }
    
    private void scheduleExpirationRenewal(long threadId) {
        ExpirationEntry entry = new ExpirationEntry();

        ExpirationEntry oldEntry = EXPIRATION_RENEWAL_MAP.putIfAbsent(getEntryName(), entry);
        //第2次以后再获取锁，不用再使用时间轮算法延期了
        if (oldEntry != null) {
            oldEntry.addThreadId(threadId);
        } else {
            //当前分布式锁还没有watchdog
            entry.addThreadId(threadId);

            //每隔10秒自动续期
            renewExpiration();
        }
    }

    protected RFuture<Boolean> renewExpirationAsync(long threadId) {
        return commandExecutor.evalWriteAsync(getName(), LongCodec.INSTANCE, RedisCommands.EVAL_BOOLEAN,
                //如果锁存在 就续约并返回1 否则返回0
                "if (redis.call('hexists', KEYS[1], ARGV[2]) == 1) then " +
                    "redis.call('pexpire', KEYS[1], ARGV[1]); " +
                    "return 1; " +
                "end; " +
                "return 0;",
            Collections.<Object>singletonList(getName()), 
            internalLockLeaseTime, getLockName(threadId));
    }

    void cancelExpirationRenewal(Long threadId) {
        ExpirationEntry task = EXPIRATION_RENEWAL_MAP.get(getEntryName());
        if (task == null) {
            return;
        }
        
        if (threadId != null) {
            task.removeThreadId(threadId);
        }
        
        if (threadId == null || task.hasNoThreads()) {
            task.getTimeout().cancel();
            EXPIRATION_RENEWAL_MAP.remove(getEntryName());
        }
    }

    <T> RFuture<T> tryLockInnerAsync(long leaseTime, TimeUnit unit, long threadId, RedisStrictCommand<T> command) {
        // 获取锁的有效时间
        internalLockLeaseTime = unit.toMillis(leaseTime);

        //通过EVAL命令执行Lua脚本获取锁，保证了原子性
        /**
         *  锁：hash结构
         *  key - 资源名称 （多个线程竞争这个资源）
         *  filed - 线程标识 threadid + uuid
         *  value - 冲入次数
         */
        return commandExecutor.evalWriteAsync(getName(), LongCodec.INSTANCE, command,
                /**
                 *    KEYS[1]：Collections.<Object>singletonList(getName())就是该分布式锁的key，也就是初始化锁时设置的名字。
                 *    ARGV[1]：internalLockLeaseTime，就是锁的有效时间 即线程持有锁的时长最长为leaseTime
                 *    ARGV[2]：getLockName(threadId)，就是hash结构里的key，即UUID+threadId。 (注意 UUID是随机的)
                 */
                /**
                 *    如果key不存在，则执行hset命令,hset 是对于redis map数据结构 其实就是针对key map 中的某个数据 设置为1
                 *    然后通过pexpire命令设置锁的过期时间 返回空值nil，表示获取锁成功
                 *    "lockName":{
                 * 	           //uuid(客户端 id) + threadID:重入次数加了1
                 * 	           "11bb52bc-a764-4649-8b46-a61513d7fe44:1":2
                 *       }
                 */
                  "if (redis.call('exists', KEYS[1]) == 0) then " +
                      "redis.call('hset', KEYS[1], ARGV[2], 1); " +
                      "redis.call('pexpire', KEYS[1], ARGV[1]); " +
                      "return nil; " +
                  "end; " +
                   // 如果key已经存在，则判断filed是否相同，如果相同，则锁的重入次数加1，并重新设置过期时间 返回空值nil，表示获取锁成功
                  /**
                   *  "lockName":{
                   * 	     //客户端ID:重入次数加了1
                   * 	     "11bb52bc-a764-4649-8b46-a61513d7fe44:1":2
                   *      }
                   */
                  "if (redis.call('hexists', KEYS[1], ARGV[2]) == 1) then " +
                      "redis.call('hincrby', KEYS[1], ARGV[2], 1); " +
                      "redis.call('pexpire', KEYS[1], ARGV[1]); " +
                      "return nil; " +
                  "end; " +
                   // 否则加锁失败，返回当前锁的失效时间
                  "return redis.call('pttl', KEYS[1]);",
                    Collections.<Object>singletonList(getName()), internalLockLeaseTime, getLockName(threadId));
    }
    
    private void acquireFailed(long threadId) {
        get(acquireFailedAsync(threadId));
    }
    
    protected RFuture<Void> acquireFailedAsync(long threadId) {
        return RedissonPromise.newSucceededFuture(null);
    }

    // 参数1 waitTime：向Redis获取锁的超时时间
    // 参数2 leaseTime：锁的失效时间(从开始获取锁时计时)
    // 参数3 unit：时间单位
    @Override
    public boolean tryLock(long waitTime, long leaseTime, TimeUnit unit) throws InterruptedException {

        // 获取锁的超时等待时间
        long time = unit.toMillis(waitTime);
        // 获取当前的时间戳
        long current = System.currentTimeMillis();
        //获取当前线程id
        long threadId = Thread.currentThread().getId();
        // 尝试获取锁并返回锁的剩余失效时间
        Long ttl = tryAcquire(leaseTime, unit, threadId);

        // 如果返回的失效时间为空，表示锁获取成功(后面看tryAcquire可以知道)
        if (ttl == null) {
            return true;
        }

        // 申请锁的耗时如果大于等于超时等待时间，则申请锁失败
        time -= System.currentTimeMillis() - current;
        if (time <= 0) {
            acquireFailed(threadId);
            return false;
        }
        
        current = System.currentTimeMillis();
        /**
         *    订阅锁释放事件，并通过await方法阻塞等待锁释放，有效的解决了无效的锁申请浪费资源的问题：
         *    基于信息量，当锁被其它线程占用时，当前线程通过 Redis 的 channel 订阅锁的释放事件，一旦锁释放会发消息通知等待的线程进行锁的竞争
         */
        RFuture<RedissonLockEntry> subscribeFuture = subscribe(threadId);
        /**
         *      await 方法内部是用CountDownLatch来实现阻塞，获取subscribe异步执行的结果
         *     当 subscribeFuture.await返回false，说明等待时间已经超出获取锁的超时等待时间
         */
        if (!subscribeFuture.await(time, TimeUnit.MILLISECONDS)) {
            if (!subscribeFuture.cancel(false)) {
                subscribeFuture.onComplete((res, e) -> {
                    if (e == null) {
                        // 取消解锁事件的订阅
                        unsubscribe(subscribeFuture, threadId);
                    }
                });
            }
            // 申请锁失败
            acquireFailed(threadId);
            return false;
        }

        // 当 subscribeFuture.await返回true，说明锁已经释放，进入循环尝试竞争锁
        try {
            // 计算获取锁的总耗时，如果大于等于最大等待时间，则获取锁失败
            time -= System.currentTimeMillis() - current;
            if (time <= 0) {
                acquireFailed(threadId);
                return false;
            }

            /**
             *      收到锁释放的信号后，在超时等待时间之内，循环一次接着一次的尝试获取锁
             *
             *      若在最大等待时间之内还没获取到锁，则认为获取锁失败，返回false结束循环
             */
            while (true) {
                long currentTime = System.currentTimeMillis();
                // 尝试获取锁
                ttl = tryAcquire(leaseTime, unit, threadId);
                // 获取锁成功,与上面一样
                if (ttl == null) {
                    return true;
                }
                // 计算获取锁的总耗时，如果大于等于最大等待时间，则获取锁失败
                time -= System.currentTimeMillis() - currentTime;
                if (time <= 0) {
                    acquireFailed(threadId);
                    return false;
                }


                // 阻塞等待锁（通过信号量(共享锁)阻塞,等待解锁消息）：
                currentTime = System.currentTimeMillis();
                if (ttl >= 0 && ttl < time) {
                    // 如果锁的剩余小于超时等待时间 ,就在 ttl 时间内，从Entry的信号量获取一个许可
                    getEntry(threadId).getLatch().tryAcquire(ttl, TimeUnit.MILLISECONDS);
                } else {
                    // 否则就在wait time 时间内从Entry的信号量获取一个许可
                    getEntry(threadId).getLatch().tryAcquire(time, TimeUnit.MILLISECONDS);
                }
                // 再次判断是否超时
                time -= System.currentTimeMillis() - currentTime;
                if (time <= 0) {
                    acquireFailed(threadId);
                    return false;
                }
            }
        } finally {
            // 最终不管是否加锁成功，都要取消解锁事件的订阅
            unsubscribe(subscribeFuture, threadId);
        }
//        return get(tryLockAsync(waitTime, leaseTime, unit));
    }

    protected RedissonLockEntry getEntry(long threadId) {
        return pubSub.getEntry(getEntryName());
    }

    protected RFuture<RedissonLockEntry> subscribe(long threadId) {
        return pubSub.subscribe(getEntryName(), getChannelName());
    }

    protected void unsubscribe(RFuture<RedissonLockEntry> future, long threadId) {
        pubSub.unsubscribe(future.getNow(), getEntryName(), getChannelName());
    }

    @Override
    public boolean tryLock(long waitTime, TimeUnit unit) throws InterruptedException {
        return tryLock(waitTime, -1, unit);
    }

    @Override
    public void unlock() {
        try {
            get(unlockAsync(Thread.currentThread().getId()));
        } catch (RedisException e) {
            if (e.getCause() instanceof IllegalMonitorStateException) {
                throw (IllegalMonitorStateException) e.getCause();
            } else {
                throw e;
            }
        }
        
//        Future<Void> future = unlockAsync();
//        future.awaitUninterruptibly();
//        if (future.isSuccess()) {
//            return;
//        }
//        if (future.cause() instanceof IllegalMonitorStateException) {
//            throw (IllegalMonitorStateException)future.cause();
//        }
//        throw commandExecutor.convertException(future);
    }

    @Override
    public Condition newCondition() {
        // TODO implement
        throw new UnsupportedOperationException();
    }

    @Override
    public boolean forceUnlock() {
        return get(forceUnlockAsync());
    }

    @Override
    public RFuture<Boolean> forceUnlockAsync() {
        cancelExpirationRenewal(null);
        return commandExecutor.evalWriteAsync(getName(), LongCodec.INSTANCE, RedisCommands.EVAL_BOOLEAN,
                "if (redis.call('del', KEYS[1]) == 1) then "
                + "redis.call('publish', KEYS[2], ARGV[1]); "
                + "return 1 "
                + "else "
                + "return 0 "
                + "end",
                Arrays.<Object>asList(getName(), getChannelName()), LockPubSub.UNLOCK_MESSAGE);
    }

    @Override
    public boolean isLocked() {
        return isExists();
    }
    
    @Override
    public RFuture<Boolean> isLockedAsync() {
        return isExistsAsync();
    }

    @Override
    public RFuture<Boolean> isExistsAsync() {
        return commandExecutor.writeAsync(getName(), codec, RedisCommands.EXISTS, getName());
    }

    @Override
    public boolean isHeldByCurrentThread() {
        return isHeldByThread(Thread.currentThread().getId());
    }

    @Override
    public boolean isHeldByThread(long threadId) {
        RFuture<Boolean> future = commandExecutor.writeAsync(getName(), LongCodec.INSTANCE, RedisCommands.HEXISTS, getName(), getLockName(threadId));
        return get(future);
    }

    private static final RedisCommand<Integer> HGET = new RedisCommand<Integer>("HGET", ValueType.MAP_VALUE, new IntegerReplayConvertor(0));
    
    public RFuture<Integer> getHoldCountAsync() {
        return commandExecutor.writeAsync(getName(), LongCodec.INSTANCE, HGET, getName(), getLockName(Thread.currentThread().getId()));
    }
    
    @Override
    public int getHoldCount() {
        return get(getHoldCountAsync());
    }

    @Override
    public RFuture<Boolean> deleteAsync() {
        return forceUnlockAsync();
    }

    @Override
    public RFuture<Void> unlockAsync() {
        long threadId = Thread.currentThread().getId();
        return unlockAsync(threadId);
    }

    protected RFuture<Boolean> unlockInnerAsync(long threadId) {
        //执行lua脚本实现解锁
        return commandExecutor.evalWriteAsync(getName(), LongCodec.INSTANCE, RedisCommands.EVAL_BOOLEAN,
                // KEYS[1]：是锁的key
                // KEYS[2]：redisson_lock__channel"+":{" + KEYS[1] + "}" || "redisson_lock__channel"+":" + KEYS[1]
                // ARGV[1]：LockPubSub.UNLOCK_MESSAGE表示解锁事件的消息，用于消息发布
                // ARGV[2]：internalLockLeaseTime锁的失效时间，用于重入锁的失效时间更新
                // ARGV[3]：当前线程获取分布式锁对应的key 即hash里面的field UUID+threadId

<<<<<<< HEAD
                // 如果key不存在或field不存在，解锁失败
=======
                // 如果key不存在或value不匹配，解锁失败
>>>>>>> f223ffc3
                "if (redis.call('hexists', KEYS[1], ARGV[3]) == 0) then " +
                    "return nil;" +
                "end; " +
                 //锁的重入次数减1
                "local counter = redis.call('hincrby', KEYS[1], ARGV[3], -1); " +
                 // 如果重入次数还大于0，说明该线程依然持有锁，更新失效时间
                "if (counter > 0) then " +
                    "redis.call('pexpire', KEYS[1], ARGV[2]); " +
                    "return 0; " +
                // 删除key以释放锁，并发布解锁的消息，通知其它线程来竞争锁
                "else " +
                    "redis.call('del', KEYS[1]); " +
                    "redis.call('publish', KEYS[2], ARGV[1]); " +
                    "return 1; "+
                "end; " +
                "return nil;",
                Arrays.<Object>asList(getName(), getChannelName()), LockPubSub.UNLOCK_MESSAGE, internalLockLeaseTime, getLockName(threadId));

    }
    
    @Override
    public RFuture<Void> unlockAsync(long threadId) {
        RPromise<Void> result = new RedissonPromise<Void>();
        //释放锁
        RFuture<Boolean> future = unlockInnerAsync(threadId);

        future.onComplete((opStatus, e) -> {
            if (e != null) {
                cancelExpirationRenewal(threadId);
                result.tryFailure(e);
                return;
            }
            //释放锁失败
            if (opStatus == null) {
                IllegalMonitorStateException cause = new IllegalMonitorStateException("attempt to unlock lock, not locked by current thread by node id: "
                        + id + " thread-id: " + threadId);
                result.tryFailure(cause);
                return;
            }

            //取消当前线程的锁续期
            cancelExpirationRenewal(threadId);
            result.trySuccess(null);
        });

        return result;
    }

    @Override
    public RFuture<Void> lockAsync() {
        return lockAsync(-1, null);
    }

    @Override
    public RFuture<Void> lockAsync(long leaseTime, TimeUnit unit) {
        long currentThreadId = Thread.currentThread().getId();
        return lockAsync(leaseTime, unit, currentThreadId);
    }

    @Override
    public RFuture<Void> lockAsync(long currentThreadId) {
        return lockAsync(-1, null, currentThreadId);
    }
    
    @Override
    public RFuture<Void> lockAsync(long leaseTime, TimeUnit unit, long currentThreadId) {
        RPromise<Void> result = new RedissonPromise<Void>();
        RFuture<Long> ttlFuture = tryAcquireAsync(leaseTime, unit, currentThreadId);
        ttlFuture.onComplete((ttl, e) -> {
            if (e != null) {
                result.tryFailure(e);
                return;
            }

            // lock acquired
            if (ttl == null) {
                if (!result.trySuccess(null)) {
                    unlockAsync(currentThreadId);
                }
                return;
            }

            RFuture<RedissonLockEntry> subscribeFuture = subscribe(currentThreadId);
            subscribeFuture.onComplete((res, ex) -> {
                if (ex != null) {
                    result.tryFailure(ex);
                    return;
                }

                lockAsync(leaseTime, unit, subscribeFuture, result, currentThreadId);
            });
        });

        return result;
    }

    private void lockAsync(long leaseTime, TimeUnit unit,
            RFuture<RedissonLockEntry> subscribeFuture, RPromise<Void> result, long currentThreadId) {
        RFuture<Long> ttlFuture = tryAcquireAsync(leaseTime, unit, currentThreadId);
        ttlFuture.onComplete((ttl, e) -> {
            if (e != null) {
                unsubscribe(subscribeFuture, currentThreadId);
                result.tryFailure(e);
                return;
            }

            // lock acquired
            if (ttl == null) {
                unsubscribe(subscribeFuture, currentThreadId);
                if (!result.trySuccess(null)) {
                    unlockAsync(currentThreadId);
                }
                return;
            }

            RedissonLockEntry entry = getEntry(currentThreadId);
            if (entry.getLatch().tryAcquire()) {
                lockAsync(leaseTime, unit, subscribeFuture, result, currentThreadId);
            } else {
                // waiting for message
                AtomicReference<Timeout> futureRef = new AtomicReference<Timeout>();
                Runnable listener = () -> {
                    if (futureRef.get() != null) {
                        futureRef.get().cancel();
                    }
                    lockAsync(leaseTime, unit, subscribeFuture, result, currentThreadId);
                };

                entry.addListener(listener);

                if (ttl >= 0) {
                    Timeout scheduledFuture = commandExecutor.getConnectionManager().newTimeout(new TimerTask() {
                        @Override
                        public void run(Timeout timeout) throws Exception {
                            if (entry.removeListener(listener)) {
                                lockAsync(leaseTime, unit, subscribeFuture, result, currentThreadId);
                            }
                        }
                    }, ttl, TimeUnit.MILLISECONDS);
                    futureRef.set(scheduledFuture);
                }
            }
        });
    }

    @Override
    public RFuture<Boolean> tryLockAsync() {
        return tryLockAsync(Thread.currentThread().getId());
    }

    @Override
    public RFuture<Boolean> tryLockAsync(long threadId) {
        return tryAcquireOnceAsync(-1, null, threadId);
    }

    @Override
    public RFuture<Boolean> tryLockAsync(long waitTime, TimeUnit unit) {
        return tryLockAsync(waitTime, -1, unit);
    }

    @Override
    public RFuture<Boolean> tryLockAsync(long waitTime, long leaseTime, TimeUnit unit) {
        long currentThreadId = Thread.currentThread().getId();
        return tryLockAsync(waitTime, leaseTime, unit, currentThreadId);
    }

    @Override
    public RFuture<Boolean> tryLockAsync(long waitTime, long leaseTime, TimeUnit unit,
            long currentThreadId) {
        RPromise<Boolean> result = new RedissonPromise<Boolean>();

        AtomicLong time = new AtomicLong(unit.toMillis(waitTime));
        long currentTime = System.currentTimeMillis();
        RFuture<Long> ttlFuture = tryAcquireAsync(leaseTime, unit, currentThreadId);
        ttlFuture.onComplete((ttl, e) -> {
            if (e != null) {
                result.tryFailure(e);
                return;
            }

            // lock acquired
            if (ttl == null) {
                if (!result.trySuccess(true)) {
                    unlockAsync(currentThreadId);
                }
                return;
            }

            long el = System.currentTimeMillis() - currentTime;
            time.addAndGet(-el);
            
            if (time.get() <= 0) {
                trySuccessFalse(currentThreadId, result);
                return;
            }
            
            long current = System.currentTimeMillis();
            AtomicReference<Timeout> futureRef = new AtomicReference<Timeout>();
            RFuture<RedissonLockEntry> subscribeFuture = subscribe(currentThreadId);
            subscribeFuture.onComplete((r, ex) -> {
                if (ex != null) {
                    result.tryFailure(ex);
                    return;
                }

                if (futureRef.get() != null) {
                    futureRef.get().cancel();
                }

                long elapsed = System.currentTimeMillis() - current;
                time.addAndGet(-elapsed);
                
                tryLockAsync(time, leaseTime, unit, subscribeFuture, result, currentThreadId);
            });
            if (!subscribeFuture.isDone()) {
                Timeout scheduledFuture = commandExecutor.getConnectionManager().newTimeout(new TimerTask() {
                    @Override
                    public void run(Timeout timeout) throws Exception {
                        if (!subscribeFuture.isDone()) {
                            subscribeFuture.cancel(false);
                            trySuccessFalse(currentThreadId, result);
                        }
                    }
                }, time.get(), TimeUnit.MILLISECONDS);
                futureRef.set(scheduledFuture);
            }
        });


        return result;
    }

    private void trySuccessFalse(long currentThreadId, RPromise<Boolean> result) {
        acquireFailedAsync(currentThreadId).onComplete((res, e) -> {
            if (e == null) {
                result.trySuccess(false);
            } else {
                result.tryFailure(e);
            }
        });
    }

    private void tryLockAsync(AtomicLong time, long leaseTime, TimeUnit unit,
            RFuture<RedissonLockEntry> subscribeFuture, RPromise<Boolean> result, long currentThreadId) {
        if (result.isDone()) {
            unsubscribe(subscribeFuture, currentThreadId);
            return;
        }
        
        if (time.get() <= 0) {
            unsubscribe(subscribeFuture, currentThreadId);
            trySuccessFalse(currentThreadId, result);
            return;
        }
        
        long curr = System.currentTimeMillis();
        RFuture<Long> ttlFuture = tryAcquireAsync(leaseTime, unit, currentThreadId);
        ttlFuture.onComplete((ttl, e) -> {
                if (e != null) {
                    unsubscribe(subscribeFuture, currentThreadId);
                    result.tryFailure(e);
                    return;
                }

                // lock acquired
                if (ttl == null) {
                    unsubscribe(subscribeFuture, currentThreadId);
                    if (!result.trySuccess(true)) {
                        unlockAsync(currentThreadId);
                    }
                    return;
                }
                
                long el = System.currentTimeMillis() - curr;
                time.addAndGet(-el);
                
                if (time.get() <= 0) {
                    unsubscribe(subscribeFuture, currentThreadId);
                    trySuccessFalse(currentThreadId, result);
                    return;
                }

                // waiting for message
                long current = System.currentTimeMillis();
                RedissonLockEntry entry = getEntry(currentThreadId);
                if (entry.getLatch().tryAcquire()) {
                    tryLockAsync(time, leaseTime, unit, subscribeFuture, result, currentThreadId);
                } else {
                    AtomicBoolean executed = new AtomicBoolean();
                    AtomicReference<Timeout> futureRef = new AtomicReference<Timeout>();
                    Runnable listener = () -> {
                        executed.set(true);
                        if (futureRef.get() != null) {
                            futureRef.get().cancel();
                        }

                        long elapsed = System.currentTimeMillis() - current;
                        time.addAndGet(-elapsed);
                        
                        tryLockAsync(time, leaseTime, unit, subscribeFuture, result, currentThreadId);
                    };
                    entry.addListener(listener);

                    long t = time.get();
                    if (ttl >= 0 && ttl < time.get()) {
                        t = ttl;
                    }
                    if (!executed.get()) {
                        Timeout scheduledFuture = commandExecutor.getConnectionManager().newTimeout(new TimerTask() {
                            @Override
                            public void run(Timeout timeout) throws Exception {
                                if (entry.removeListener(listener)) {
                                    long elapsed = System.currentTimeMillis() - current;
                                    time.addAndGet(-elapsed);
                                    
                                    tryLockAsync(time, leaseTime, unit, subscribeFuture, result, currentThreadId);
                                }
                            }
                        }, t, TimeUnit.MILLISECONDS);
                        futureRef.set(scheduledFuture);
                    }
                }
        });
    }


}<|MERGE_RESOLUTION|>--- conflicted
+++ resolved
@@ -669,11 +669,7 @@
                 // ARGV[2]：internalLockLeaseTime锁的失效时间，用于重入锁的失效时间更新
                 // ARGV[3]：当前线程获取分布式锁对应的key 即hash里面的field UUID+threadId
 
-<<<<<<< HEAD
                 // 如果key不存在或field不存在，解锁失败
-=======
-                // 如果key不存在或value不匹配，解锁失败
->>>>>>> f223ffc3
                 "if (redis.call('hexists', KEYS[1], ARGV[3]) == 0) then " +
                     "return nil;" +
                 "end; " +
